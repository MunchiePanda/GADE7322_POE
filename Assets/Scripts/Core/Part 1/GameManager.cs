using UnityEngine;
using System.Collections;
using System.Collections.Generic;
using GADE7322_POE.UI;



public class GameManager : MonoBehaviour
{
   

    [Header("References")]
    [Tooltip("Reference to the VoxelTerrainGenerator.")]
    public VoxelTerrainGenerator terrainGenerator;
    [Tooltip("Prefab for the central tower.")]
    public GameObject towerPrefab;
    [Tooltip("Prefab for the default enemy type.")]
    public GameObject defaultEnemyPrefab;
    [Tooltip("Prefab for the fast enemy type.")]
    public GameObject fastEnemyPrefab;
    [Tooltip("Prefab for the tank enemy type.")]
    public GameObject tankEnemyPrefab;
    [Tooltip("Time delay between spawning enemies.")]
    public float enemySpawnInterval = 2f;
    [Tooltip("Number of enemies in the first wave.")]
    public int initialWaveEnemyCount = 5;
    [Tooltip("Multiplier for increasing enemies per wave.")]
    public float waveScalingFactor = 1.5f;
    [Tooltip("Multiplier for increasing enemy health per wave.")]
    public float healthScalingFactor = 1.2f;
    [Tooltip("Multiplier for increasing enemy speed per wave.")]
    public float speedScalingFactor = 1.1f;
    [Tooltip("Time to wait between waves (seconds).")]
    public float waveDelay = 10f;

    [Header("Defenders & Resources")]
<<<<<<< HEAD
    [Tooltip("Prefab for the defender.")]
    public GameObject defenderPrefab;
    [Tooltip("Cost to place a defender.")]
    public int defenderCost = 25;
    [Tooltip("Initial resources for the player.")]
=======
    [Tooltip("Prefab for the basic defender that the player can place on the terrain.")]
    public GameObject defenderPrefab;
    [Tooltip("Prefab for the frost tower defender.")]
    public GameObject frostTowerPrefab;
    [Tooltip("Prefab for the lightning tower defender.")]
    public GameObject lightningTowerPrefab;
    [Tooltip("Cost in resources to place a basic defender.")]
    public int defenderCost = 25;
    [Tooltip("Cost in resources to place a frost tower.")]
    public int frostTowerCost = 40;
    [Tooltip("Cost in resources to place a lightning tower.")]
    public int lightningTowerCost = 35;
    [Tooltip("Initial amount of resources the player starts with.")]
>>>>>>> 8177e609
    public int startingResources = 100;
    
    [Header("Defender Limits")]
    [Tooltip("Maximum number of defenders allowed at once")]
    public int maxDefenderCount = 25;
    [Tooltip("Current number of active defenders")]
    public int currentDefenderCount = 0;

    [Header("Placement Offsets")]
    [Tooltip("Vertical offset for placing the tower.")]
    public float towerYOffset = 1f;
    [Tooltip("Vertical offset for spawning enemies.")]
    public float enemyYOffset = 1f;
    [Tooltip("Vertical offset for placing defenders.")]
    public float defenderYOffset = 1f;

    // UI References
    [Tooltip("UI for displaying the tower's health.")]
    public HealthBarUI towerHealthBar;
    [Tooltip("UI for displaying the player's resources.")]
    public ResourceCounterUI resourceCounterUI;
    [Tooltip("UI for displaying the defender cost.")]
    public DefenderCostUI defenderCostUI;
    [Tooltip("UI for displaying the game over screen.")]
    public GameOverUI gameOverUI;
    [Tooltip("UI for pausing the game.")]
    public PauseMenuUI pauseMenuUI;
    [Tooltip("UI element for displaying the wave countdown timer.")]
    public WaveCountdownUI waveCountdownUI;
    [Tooltip("Critical hit system for enhanced combat feedback.")]
    public CriticalHitSystem criticalHitSystem;
    
    [Tooltip("Performance tracker for adaptive difficulty scaling.")]
    public PlayerPerformanceTracker performanceTracker;

    // Reference to the instantiated tower in the scene.
    private GameObject towerInstance;
    public GameObject TowerInstance { get { return towerInstance; } }

    // Current wave number (starts at 0, will be updated by EnemySpawner).
    public int currentWave = 0;

    // Current resources available to the player.
    private int resources = 0;

    // Flags to track game state.
    private bool isGameOver = false;
    private bool isPaused = false;

    // Reference to the EnemySpawner component.
    private EnemySpawner enemySpawner;

    // Reference to the Tower component.
    public Tower tower { get; private set; }

 

    void Start()
    {
        if (gameOverUI != null)
            gameOverUI.Hide();
        if (pauseMenuUI != null)
            pauseMenuUI.Hide();

        if (terrainGenerator == null)
        {
            // Debug logging disabled
            return;
        }

        resources = Mathf.Max(0, startingResources);
        if (resourceCounterUI != null)
            resourceCounterUI.SetResource(resources);
        if (defenderCostUI != null)
            defenderCostUI.SetCost(defenderCost);
            
        // Initialize defender count
        CountCurrentDefenders();

        if (!terrainGenerator.IsReady)
        {
            terrainGenerator.GetCenterGrid();
        }
        SpawnTower();

        enemySpawner = GetComponent<EnemySpawner>();
        if (enemySpawner == null)
        {
            enemySpawner = gameObject.AddComponent<EnemySpawner>();
        }

        enemySpawner.gameManager = this;
        enemySpawner.defaultEnemyPrefab = defaultEnemyPrefab;
        enemySpawner.fastEnemyPrefab = fastEnemyPrefab;
        enemySpawner.tankEnemyPrefab = tankEnemyPrefab;
        enemySpawner.spawnInterval = enemySpawnInterval;
        enemySpawner.initialWaveEnemyCount = initialWaveEnemyCount;
        enemySpawner.waveScalingFactor = waveScalingFactor;
        enemySpawner.healthScalingFactor = healthScalingFactor;
        enemySpawner.speedScalingFactor = speedScalingFactor;
        enemySpawner.waveDelay = waveDelay;
        enemySpawner.waveCountdownUI = waveCountdownUI;
        
        // Initialize critical hit system
        if (criticalHitSystem == null)
        {
            criticalHitSystem = gameObject.AddComponent<CriticalHitSystem>();
        }
        
        // Initialize performance tracker
        if (performanceTracker == null)
        {
            performanceTracker = GetComponent<PlayerPerformanceTracker>();
            if (performanceTracker == null)
            {
                performanceTracker = gameObject.AddComponent<PlayerPerformanceTracker>();
            }
        }
        
        // Connect performance tracker to enemy spawner
        if (enemySpawner != null && performanceTracker != null)
        {
            enemySpawner.performanceTracker = performanceTracker;
        }
    }

    void Update()
    {
        if (UnityEngine.InputSystem.Keyboard.current != null && UnityEngine.InputSystem.Keyboard.current[UnityEngine.InputSystem.Key.Escape].wasPressedThisFrame)
        {
            TogglePause();
        }
    }

   

    void SpawnTower()
    {
        Vector3Int center = terrainGenerator.GetCenterGrid();
        Vector3 towerPos = terrainGenerator.GetSurfaceWorldPosition(center);
        towerPos.y += towerYOffset;
        towerInstance = Instantiate(towerPrefab, towerPos, Quaternion.identity);
    }

    

    IEnumerator SpawnWave(int enemyCount)
    {
        for (int i = 0; i < enemyCount; i++)
        {
            SpawnEnemyOnRandomPath();
            yield return new WaitForSeconds(enemySpawnInterval);
        }
    }

    void SpawnEnemyOnRandomPath()
    {
        if (terrainGenerator == null || terrainGenerator.numPaths == 0)
            return;

        List<List<Vector3Int>> paths = terrainGenerator.GetPaths();
        if (paths == null || paths.Count == 0) return;

        int pathIndex = Random.Range(0, paths.Count);
        List<Vector3Int> path = paths[pathIndex];
        if (path == null || path.Count == 0) return;

        Vector3Int entrance = path[0];
        Vector3 spawnPos = terrainGenerator.GetSurfaceWorldPosition(entrance);
        spawnPos.y += enemyYOffset;

        GameObject enemyObj = Instantiate(defaultEnemyPrefab, spawnPos, Quaternion.identity);
        Enemy enemy = enemyObj.GetComponent<Enemy>();
        if (enemy != null)
        {
            Tower towerComponent = towerInstance != null ? towerInstance.GetComponent<Tower>() : null;
            enemy.Initialize(path, terrainGenerator.height, towerComponent, this);
        }
    }



    public void AddResources(int amount)
    {
        resources += amount;
        if (resourceCounterUI != null)
            resourceCounterUI.SetResource(resources);
            
        // Notify performance tracker of resource gain
        if (performanceTracker != null)
        {
            performanceTracker.OnResourcesGained(amount);
        }
    }

    public bool SpendResources(int amount)
    {
        if (resources >= amount)
        {
            resources -= amount;
            if (resourceCounterUI != null)
                resourceCounterUI.SetResource(resources);
                
            // Notify performance tracker of resource spending
            if (performanceTracker != null)
            {
                performanceTracker.OnResourcesSpent(amount);
            }
            return true;
        }
        return false;
    }

    public int GetResources()
    {
        return resources;
    }
    
    /// <summary>
    /// Checks if a defender type is unlocked based on current wave progression
    /// </summary>
    /// <param name="defenderType">The defender type to check</param>
    /// <returns>True if the defender type is unlocked, false otherwise</returns>
    public bool IsDefenderTypeUnlocked(DefenderType defenderType)
    {
        switch (defenderType)
        {
            case DefenderType.Basic:
                return true; // Basic defender is always available
            case DefenderType.FrostTower:
                return currentWave >= 3; // Unlocks after wave 2 (bomber introduction)
            case DefenderType.LightningTower:
                return currentWave >= 6; // Unlocks after armored dragon threshold
            default:
                return false;
        }
    }


    public void GameOver()
    {
        isGameOver = true;
        if (gameOverUI != null)
            gameOverUI.Show("Game Over!");
        // Debug logging disabled
    }

    public bool IsGameOver()
    {
        return isGameOver;
    }

   

    public void TogglePause()
    {
        if (isPaused)
        {
            ResumeGame();
        }
        else
        {
            PauseGame();
        }
    }

    public void PauseGame()
    {
        isPaused = true;
        Time.timeScale = 0f;
        if (pauseMenuUI != null)
            pauseMenuUI.Show();
    }

    public void ResumeGame()
    {
        isPaused = false;
        Time.timeScale = 1f;
        if (pauseMenuUI != null)
            pauseMenuUI.Hide();
    }

    public void RestartGame()
    {
        Time.timeScale = 1f;
        UnityEngine.SceneManagement.SceneManager.LoadScene(UnityEngine.SceneManagement.SceneManager.GetActiveScene().name);
    }

    public bool IsPaused()
    {
        return isPaused;
    }

    

    public bool TryPlaceDefender(Vector3Int gridPosition)
    {
<<<<<<< HEAD
=======
        return TryPlaceDefender(gridPosition, DefenderType.Basic);
    }

    /// <summary>
    /// Attempts to place a specific type of defender at the specified world position.
    /// </summary>
    /// <param name="worldPosition">Exact world position where the defender should be placed.</param>
    /// <param name="defenderType">Type of defender to place.</param>
    /// <returns>True if the defender was placed successfully, false otherwise.</returns>
    public bool TryPlaceDefenderAtWorldPosition(Vector3 worldPosition, DefenderType defenderType)
    {
        // Convert world position to grid position for validation
        Vector3Int gridPos = new Vector3Int(
            Mathf.RoundToInt(worldPosition.x),
            0,
            Mathf.RoundToInt(worldPosition.z)
        );
        
        // Use the existing grid-based validation but place at exact world position
        return TryPlaceDefenderAtExactPosition(worldPosition, gridPos, defenderType);
    }
    
    /// <summary>
    /// Attempts to place a specific type of defender at the specified grid position.
    /// </summary>
    /// <param name="gridPosition">Grid position where the defender should be placed.</param>
    /// <param name="defenderType">Type of defender to place.</param>
    /// <returns>True if the defender was placed successfully, false otherwise.</returns>
    public bool TryPlaceDefender(Vector3Int gridPosition, DefenderType defenderType)
    {
        // Exit if the game is over, paused, or required references are missing.
>>>>>>> 8177e609
        if (isGameOver || isPaused) return false;
        if (terrainGenerator == null) return false;
        
        // Check progressive unlocking system
        if (!IsDefenderTypeUnlocked(defenderType))
        {
            // Debug.Log($"Defender type {defenderType} is not yet unlocked! Current wave: {currentWave}");
            return false;
        }

        // Get the appropriate prefab and cost based on defender type
        GameObject defenderPrefabToUse;
        int cost;
        
        switch (defenderType)
        {
            case DefenderType.Basic:
                defenderPrefabToUse = defenderPrefab;
                cost = defenderCost;
                break;
            case DefenderType.FrostTower:
                defenderPrefabToUse = frostTowerPrefab;
                cost = frostTowerCost;
                break;
            case DefenderType.LightningTower:
                defenderPrefabToUse = lightningTowerPrefab;
                cost = lightningTowerCost;
                break;
            default:
                defenderPrefabToUse = defenderPrefab;
                cost = defenderCost;
                break;
        }

        if (defenderPrefabToUse == null) return false;

        if (!terrainGenerator.IsValidDefenderPlacement(gridPosition)) return false;

<<<<<<< HEAD
        if (!SpendResources(defenderCost)) return false;
=======
        // Check if the player has enough resources.
        if (!SpendResources(cost)) return false;
        
        // Check defender count limit
        if (currentDefenderCount >= maxDefenderCount)
        {
            // Debug.Log($" Defender limit reached! ({currentDefenderCount}/{maxDefenderCount}) - Remove a defender first!");
            return false;
        }
>>>>>>> 8177e609

        int gx = Mathf.Clamp(gridPosition.x, 0, terrainGenerator.width - 1);
        int gz = Mathf.Clamp(gridPosition.z, 0, terrainGenerator.depth - 1);

        Vector3 worldPos = terrainGenerator.GetSurfaceWorldPosition(new Vector3Int(gx, 0, gz));
        worldPos.y += defenderYOffset;

<<<<<<< HEAD
        Instantiate(defenderPrefab, worldPos, Quaternion.identity);
=======
        // Instantiate the defender prefab at the calculated position.
        GameObject newDefender = Instantiate(defenderPrefabToUse, worldPos, Quaternion.identity);
        
        // Increment defender count
        currentDefenderCount++;
        // Debug.Log($" Defender placed! Count: {currentDefenderCount}/{maxDefenderCount}");
        
>>>>>>> 8177e609
        return true;
    }
    
    /// <summary>
    /// Places a defender at an exact world position with grid-based validation
    /// </summary>
    /// <param name="worldPosition">Exact world position for placement</param>
    /// <param name="gridPosition">Grid position for validation</param>
    /// <param name="defenderType">Type of defender to place</param>
    /// <returns>True if placement was successful</returns>
    bool TryPlaceDefenderAtExactPosition(Vector3 worldPosition, Vector3Int gridPosition, DefenderType defenderType)
    {
        // Exit if the game is over, paused, or required references are missing.
        if (isGameOver || isPaused) return false;
        if (terrainGenerator == null) return false;
        
        // Check progressive unlocking system
        if (!IsDefenderTypeUnlocked(defenderType))
        {
            // Debug.Log($"Defender type {defenderType} is not yet unlocked! Current wave: {currentWave}");
            return false;
        }

        // Get the appropriate prefab and cost based on defender type
        GameObject defenderPrefabToUse;
        int cost;
        
        switch (defenderType)
        {
            case DefenderType.Basic:
                defenderPrefabToUse = defenderPrefab;
                cost = defenderCost;
                break;
            case DefenderType.FrostTower:
                defenderPrefabToUse = frostTowerPrefab;
                cost = frostTowerCost;
                break;
            case DefenderType.LightningTower:
                defenderPrefabToUse = lightningTowerPrefab;
                cost = lightningTowerCost;
                break;
            default:
                defenderPrefabToUse = defenderPrefab;
                cost = defenderCost;
                break;
        }

        if (defenderPrefabToUse == null) return false;

        // Only allow placement on valid non-path tiles (using grid position for validation)
        if (!terrainGenerator.IsValidDefenderPlacement(gridPosition)) return false;
        
        // Check defender count limit BEFORE spending resources
        if (currentDefenderCount >= maxDefenderCount)
        {
            // Debug.Log($" Defender limit reached! ({currentDefenderCount}/{maxDefenderCount}) - Remove a defender first!");
            return false;
        }

        // Check if the player has enough resources.
        if (!SpendResources(cost)) return false;

        // Use the exact world position for placement
        Vector3 finalPosition = worldPosition;
        finalPosition.y += defenderYOffset;

        // Debug.Log($" PLACEMENT DEBUG: World position: {worldPosition}, Final position: {finalPosition}");

        // Instantiate the defender prefab at the exact position
        GameObject newDefender = Instantiate(defenderPrefabToUse, finalPosition, Quaternion.identity);
        
        // Debug.Log($" DEFENDER PLACED: {newDefender.name} at {newDefender.transform.position}");
        
        // Increment defender count
        currentDefenderCount++;
        // Debug.Log($" Defender placed at exact position! Count: {currentDefenderCount}/{maxDefenderCount}");
        
        return true;
    }
    
    /// <summary>
    /// Called when a defender dies to update the count
    /// </summary>
    public void OnDefenderDestroyed()
    {
        if (currentDefenderCount > 0)
        {
            currentDefenderCount--;
            // Debug.Log($" Defender destroyed! Count: {currentDefenderCount}/{maxDefenderCount}");
        }
    }
    
    /// <summary>
    /// Counts current defenders in the scene
    /// </summary>
    void CountCurrentDefenders()
    {
        Defender[] defenders = FindObjectsByType<Defender>(FindObjectsSortMode.None);
        currentDefenderCount = defenders.Length;
        // Debug.Log($" Initial defender count: {currentDefenderCount}/{maxDefenderCount}");
    }

    public void HighlightPath(int pathIndex)
    {
        if (terrainGenerator != null)
        {
            terrainGenerator.HighlightPath(pathIndex);
        }

        if (tower != null)
        {
            tower.ExtendAttackRange(true);
        }
    }

    public void HighlightDefenderLocations(int pathIndex)
    {
        if (terrainGenerator != null)
        {
            terrainGenerator.HighlightDefenderLocations(pathIndex);
        }
    }
}<|MERGE_RESOLUTION|>--- conflicted
+++ resolved
@@ -10,21 +10,21 @@
    
 
     [Header("References")]
-    [Tooltip("Reference to the VoxelTerrainGenerator.")]
+    [Tooltip("Reference to the VoxelTerrainGenerator, which generates the game terrain.")]
     public VoxelTerrainGenerator terrainGenerator;
-    [Tooltip("Prefab for the central tower.")]
+    [Tooltip("Prefab for the central tower, which the player must defend.")]
     public GameObject towerPrefab;
     [Tooltip("Prefab for the default enemy type.")]
     public GameObject defaultEnemyPrefab;
     [Tooltip("Prefab for the fast enemy type.")]
     public GameObject fastEnemyPrefab;
-    [Tooltip("Prefab for the tank enemy type.")]
+    [Tooltip("Prefab for the tank enemy type (higher health).")]
     public GameObject tankEnemyPrefab;
-    [Tooltip("Time delay between spawning enemies.")]
+    [Tooltip("Time delay (in seconds) between spawning enemies in a wave.")]
     public float enemySpawnInterval = 2f;
     [Tooltip("Number of enemies in the first wave.")]
     public int initialWaveEnemyCount = 5;
-    [Tooltip("Multiplier for increasing enemies per wave.")]
+    [Tooltip("Multiplier for increasing the number of enemies per wave.")]
     public float waveScalingFactor = 1.5f;
     [Tooltip("Multiplier for increasing enemy health per wave.")]
     public float healthScalingFactor = 1.2f;
@@ -34,13 +34,6 @@
     public float waveDelay = 10f;
 
     [Header("Defenders & Resources")]
-<<<<<<< HEAD
-    [Tooltip("Prefab for the defender.")]
-    public GameObject defenderPrefab;
-    [Tooltip("Cost to place a defender.")]
-    public int defenderCost = 25;
-    [Tooltip("Initial resources for the player.")]
-=======
     [Tooltip("Prefab for the basic defender that the player can place on the terrain.")]
     public GameObject defenderPrefab;
     [Tooltip("Prefab for the frost tower defender.")]
@@ -54,7 +47,6 @@
     [Tooltip("Cost in resources to place a lightning tower.")]
     public int lightningTowerCost = 35;
     [Tooltip("Initial amount of resources the player starts with.")]
->>>>>>> 8177e609
     public int startingResources = 100;
     
     [Header("Defender Limits")]
@@ -64,23 +56,23 @@
     public int currentDefenderCount = 0;
 
     [Header("Placement Offsets")]
-    [Tooltip("Vertical offset for placing the tower.")]
+    [Tooltip("Vertical offset for placing the tower (adjust based on tower model pivot).")]
     public float towerYOffset = 1f;
-    [Tooltip("Vertical offset for spawning enemies.")]
+    [Tooltip("Vertical offset for spawning enemies (adjust based on enemy model pivot).")]
     public float enemyYOffset = 1f;
-    [Tooltip("Vertical offset for placing defenders.")]
+    [Tooltip("Vertical offset for placing defenders (adjust based on defender model pivot).")]
     public float defenderYOffset = 1f;
 
     // UI References
-    [Tooltip("UI for displaying the tower's health.")]
+    [Tooltip("UI element for displaying the tower's health.")]
     public HealthBarUI towerHealthBar;
-    [Tooltip("UI for displaying the player's resources.")]
+    [Tooltip("UI element for displaying the player's current resources.")]
     public ResourceCounterUI resourceCounterUI;
-    [Tooltip("UI for displaying the defender cost.")]
+    [Tooltip("UI element for displaying the cost of placing a defender.")]
     public DefenderCostUI defenderCostUI;
-    [Tooltip("UI for displaying the game over screen.")]
+    [Tooltip("UI panel for displaying the game over screen.")]
     public GameOverUI gameOverUI;
-    [Tooltip("UI for pausing the game.")]
+    [Tooltip("UI panel for pausing the game.")]
     public PauseMenuUI pauseMenuUI;
     [Tooltip("UI element for displaying the wave countdown timer.")]
     public WaveCountdownUI waveCountdownUI;
@@ -114,17 +106,20 @@
 
     void Start()
     {
+        // Hide UI panels that should not be visible at the start.
         if (gameOverUI != null)
             gameOverUI.Hide();
         if (pauseMenuUI != null)
             pauseMenuUI.Hide();
 
+        // Check if the terrain generator is assigned.
         if (terrainGenerator == null)
         {
             // Debug logging disabled
             return;
         }
 
+        // Initialize player resources and update the UI.
         resources = Mathf.Max(0, startingResources);
         if (resourceCounterUI != null)
             resourceCounterUI.SetResource(resources);
@@ -134,18 +129,22 @@
         // Initialize defender count
         CountCurrentDefenders();
 
+        // Ensure the terrain is generated before placing the tower.
         if (!terrainGenerator.IsReady)
         {
+            // Force terrain generation if it hasn't been done yet.
             terrainGenerator.GetCenterGrid();
         }
         SpawnTower();
 
+        // Initialize or get the EnemySpawner component.
         enemySpawner = GetComponent<EnemySpawner>();
         if (enemySpawner == null)
         {
             enemySpawner = gameObject.AddComponent<EnemySpawner>();
         }
 
+        // Configure the EnemySpawner with the necessary settings.
         enemySpawner.gameManager = this;
         enemySpawner.defaultEnemyPrefab = defaultEnemyPrefab;
         enemySpawner.fastEnemyPrefab = fastEnemyPrefab;
@@ -183,6 +182,7 @@
 
     void Update()
     {
+        // Check for pause input (Escape key) using the new Input System.
         if (UnityEngine.InputSystem.Keyboard.current != null && UnityEngine.InputSystem.Keyboard.current[UnityEngine.InputSystem.Key.Escape].wasPressedThisFrame)
         {
             TogglePause();
@@ -191,45 +191,68 @@
 
    
 
+    /// <summary>
+    /// Spawns the central tower at the center of the terrain.
+    /// </summary>
     void SpawnTower()
     {
+        // Get the center grid position of the terrain.
         Vector3Int center = terrainGenerator.GetCenterGrid();
+
+        // Calculate the world position at the surface of the terrain.
         Vector3 towerPos = terrainGenerator.GetSurfaceWorldPosition(center);
         towerPos.y += towerYOffset;
+
+        // Instantiate the tower prefab at the calculated position.
         towerInstance = Instantiate(towerPrefab, towerPos, Quaternion.identity);
     }
 
     
 
+    /// <summary>
+    /// Coroutine to spawn a wave of enemies.
+    /// </summary>
+    /// <param name="enemyCount">Number of enemies to spawn in this wave.</param>
     IEnumerator SpawnWave(int enemyCount)
     {
+        // Spawn each enemy in the wave with a delay between spawns.
         for (int i = 0; i < enemyCount; i++)
         {
             SpawnEnemyOnRandomPath();
             yield return new WaitForSeconds(enemySpawnInterval);
         }
-    }
-
+        // After the wave, you could automatically start the next wave or wait for player input.
+    }
+
+    /// <summary>
+    /// Spawns an enemy at the entrance of a randomly selected path.
+    /// </summary>
     void SpawnEnemyOnRandomPath()
     {
+        // Exit if there are no paths or the terrain generator is not set.
         if (terrainGenerator == null || terrainGenerator.numPaths == 0)
             return;
 
-        List<List<Vector3Int>> paths = terrainGenerator.GetPaths();
+        // Get the list of paths from the terrain generator.
+        System.Collections.Generic.List<System.Collections.Generic.List<UnityEngine.Vector3Int>> paths = terrainGenerator.GetPaths();
         if (paths == null || paths.Count == 0) return;
 
+        // Select a random path.
         int pathIndex = Random.Range(0, paths.Count);
-        List<Vector3Int> path = paths[pathIndex];
+        System.Collections.Generic.List<UnityEngine.Vector3Int> path = paths[pathIndex];
         if (path == null || path.Count == 0) return;
 
-        Vector3Int entrance = path[0];
+        // Get the entrance position of the selected path.
+        UnityEngine.Vector3Int entrance = path[0];
         Vector3 spawnPos = terrainGenerator.GetSurfaceWorldPosition(entrance);
         spawnPos.y += enemyYOffset;
 
+        // Instantiate the enemy prefab at the spawn position.
         GameObject enemyObj = Instantiate(defaultEnemyPrefab, spawnPos, Quaternion.identity);
         Enemy enemy = enemyObj.GetComponent<Enemy>();
         if (enemy != null)
         {
+            // Initialize the enemy with the path, terrain height, and tower reference.
             Tower towerComponent = towerInstance != null ? towerInstance.GetComponent<Tower>() : null;
             enemy.Initialize(path, terrainGenerator.height, towerComponent, this);
         }
@@ -237,6 +260,10 @@
 
 
 
+    /// <summary>
+    /// Adds resources to the player's total.
+    /// </summary>
+    /// <param name="amount">Amount of resources to add.</param>
     public void AddResources(int amount)
     {
         resources += amount;
@@ -250,6 +277,11 @@
         }
     }
 
+    /// <summary>
+    /// Attempts to spend resources. Returns true if successful.
+    /// </summary>
+    /// <param name="amount">Amount of resources to spend.</param>
+    /// <returns>True if the player had enough resources, false otherwise.</returns>
     public bool SpendResources(int amount)
     {
         if (resources >= amount)
@@ -268,6 +300,10 @@
         return false;
     }
 
+    /// <summary>
+    /// Gets the current amount of resources.
+    /// </summary>
+    /// <returns>Current resources.</returns>
     public int GetResources()
     {
         return resources;
@@ -294,14 +330,22 @@
     }
 
 
+    /// <summary>
+    /// Called when the game ends (e.g., tower health reaches zero).
+    /// </summary>
     public void GameOver()
     {
         isGameOver = true;
+        // Show the game over UI and stop enemy spawning.
         if (gameOverUI != null)
             gameOverUI.Show("Game Over!");
         // Debug logging disabled
     }
 
+    /// <summary>
+    /// Checks if the game is over.
+    /// </summary>
+    /// <returns>True if the game is over, false otherwise.</returns>
     public bool IsGameOver()
     {
         return isGameOver;
@@ -309,6 +353,9 @@
 
    
 
+    /// <summary>
+    /// Toggles the pause state of the game.
+    /// </summary>
     public void TogglePause()
     {
         if (isPaused)
@@ -321,28 +368,43 @@
         }
     }
 
+    /// <summary>
+    /// Pauses the game and shows the pause menu.
+    /// </summary>
     public void PauseGame()
     {
         isPaused = true;
-        Time.timeScale = 0f;
+        Time.timeScale = 0f; // Freeze the game.
         if (pauseMenuUI != null)
             pauseMenuUI.Show();
     }
 
+    /// <summary>
+    /// Resumes the game and hides the pause menu.
+    /// </summary>
     public void ResumeGame()
     {
         isPaused = false;
-        Time.timeScale = 1f;
+        Time.timeScale = 1f; // Unfreeze the game.
         if (pauseMenuUI != null)
             pauseMenuUI.Hide();
     }
 
+    /// <summary>
+    /// Restarts the game by reloading the current scene.
+    /// </summary>
     public void RestartGame()
     {
+        // Resume time scale before restarting to avoid issues.
         Time.timeScale = 1f;
+        // Reload the current scene.
         UnityEngine.SceneManagement.SceneManager.LoadScene(UnityEngine.SceneManagement.SceneManager.GetActiveScene().name);
     }
 
+    /// <summary>
+    /// Checks if the game is currently paused.
+    /// </summary>
+    /// <returns>True if the game is paused, false otherwise.</returns>
     public bool IsPaused()
     {
         return isPaused;
@@ -350,10 +412,13 @@
 
     
 
+    /// <summary>
+    /// Attempts to place a defender at the specified grid position.
+    /// </summary>
+    /// <param name="gridPosition">Grid position where the defender should be placed.</param>
+    /// <returns>True if the defender was placed successfully, false otherwise.</returns>
     public bool TryPlaceDefender(Vector3Int gridPosition)
     {
-<<<<<<< HEAD
-=======
         return TryPlaceDefender(gridPosition, DefenderType.Basic);
     }
 
@@ -385,7 +450,6 @@
     public bool TryPlaceDefender(Vector3Int gridPosition, DefenderType defenderType)
     {
         // Exit if the game is over, paused, or required references are missing.
->>>>>>> 8177e609
         if (isGameOver || isPaused) return false;
         if (terrainGenerator == null) return false;
         
@@ -422,11 +486,9 @@
 
         if (defenderPrefabToUse == null) return false;
 
+        // Only allow placement on valid non-path tiles.
         if (!terrainGenerator.IsValidDefenderPlacement(gridPosition)) return false;
 
-<<<<<<< HEAD
-        if (!SpendResources(defenderCost)) return false;
-=======
         // Check if the player has enough resources.
         if (!SpendResources(cost)) return false;
         
@@ -436,17 +498,15 @@
             // Debug.Log($" Defender limit reached! ({currentDefenderCount}/{maxDefenderCount}) - Remove a defender first!");
             return false;
         }
->>>>>>> 8177e609
-
+
+        // Clamp the grid position to ensure it's within terrain bounds.
         int gx = Mathf.Clamp(gridPosition.x, 0, terrainGenerator.width - 1);
         int gz = Mathf.Clamp(gridPosition.z, 0, terrainGenerator.depth - 1);
 
+        // Calculate the world position for the defender.
         Vector3 worldPos = terrainGenerator.GetSurfaceWorldPosition(new Vector3Int(gx, 0, gz));
         worldPos.y += defenderYOffset;
 
-<<<<<<< HEAD
-        Instantiate(defenderPrefab, worldPos, Quaternion.identity);
-=======
         // Instantiate the defender prefab at the calculated position.
         GameObject newDefender = Instantiate(defenderPrefabToUse, worldPos, Quaternion.identity);
         
@@ -454,7 +514,6 @@
         currentDefenderCount++;
         // Debug.Log($" Defender placed! Count: {currentDefenderCount}/{maxDefenderCount}");
         
->>>>>>> 8177e609
         return true;
     }
     
@@ -557,6 +616,10 @@
         // Debug.Log($" Initial defender count: {currentDefenderCount}/{maxDefenderCount}");
     }
 
+    /// <summary>
+    /// Highlights the specified path on the terrain.
+    /// </summary>
+    /// <param name="pathIndex">Index of the path to highlight.</param>
     public void HighlightPath(int pathIndex)
     {
         if (terrainGenerator != null)
@@ -570,6 +633,10 @@
         }
     }
 
+    /// <summary>
+    /// Highlights valid defender placement locations near the specified path.
+    /// </summary>
+    /// <param name="pathIndex">Index of the path to highlight defender locations for.</param>
     public void HighlightDefenderLocations(int pathIndex)
     {
         if (terrainGenerator != null)
